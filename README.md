--- conflicted
+++ resolved
@@ -1,6 +1,5 @@
 # Base Container
 
-<<<<<<< HEAD
 A comprehensive, reproducible development environment using VS Code dev containers. Includes essential tools for data science, development, and document preparation with over 600 R packages.
 
 ## Features
@@ -9,43 +8,7 @@
 - **Document Preparation**: LaTeX, Pandoc for typesetting
 - **Performance**: Fast rebuilds with BuildKit caching
 - **Multi-Architecture**: Supports both AMD64 and ARM64
-=======
-A comprehensive, reproducible development environment using VS Code dev containers with **pak-based R package management** for optimal performance and caching.
-
-## Features
-- **Development Tools**: Git, R, Python, shell utilities
-- **R Packages**: 200+ packages with pak-based installation and BuildKit caching
-- **Document Preparation**: LaTeX, Pandoc for typesetting
-- **Performance Optimized**: 50%+ faster builds with advanced caching
-- **Multi-Architecture**: Native support for amd64 and arm64
-
-## pak-based R Package System
-
-This container uses **pak** (modern R package manager) instead of traditional `install.packages()` for:
-
-- **50%+ build time reduction** with BuildKit cache optimization
-- **Unified package management** for CRAN, GitHub, and archive packages
-- **Enhanced security** through consistent HTTPS handling
-- **Better error handling** and automatic retry mechanisms
-- **Architecture-segregated libraries** for multi-platform consistency
-
-### Package Categories
-
-- **CRAN Packages**: 200+ packages from `R_packages.txt`
-- **GitHub Packages**: httpgd (nx10/httpgd), colorout (jalvesaq/colorout)
-- **Archive Packages**: mcmcplots from CRAN archive
-
-### Architecture
-
-```
-/opt/R/site-library/
-├── 4.5-amd64/          # R 4.5 on amd64 architecture
-├── 4.5-arm64/          # R 4.5 on arm64 architecture
-└── ...
-
-/usr/local/lib/R/site-library -> /opt/R/site-library/${R_MM}-${TARGETARCH}
-```
->>>>>>> 95087145
+
 
 ## Quick Setup
 
@@ -137,85 +100,6 @@
    - When prompted, click "Reopen in Container"
 
 The container will automatically download and start your development environment.
-
-<<<<<<< HEAD
-## R Package System
-
-The container includes 600+ R packages installed using the modern [pak](https://pak.r-lib.org/) package manager for better dependency resolution and faster installation. Key packages include:
-
-### Core Data Science
-- **Tidyverse**: ggplot2, dplyr, tidyr, readr, stringr, lubridate
-- **Data Manipulation**: data.table, dtplyr
-- **Statistics**: lme4, brms, rstanarm, bayesplot
-- **Machine Learning**: caret, randomForest, glmnet
-
-### Visualization
-- **Plotting**: ggplot2, plotly, leaflet, DT
-- **Extensions**: gganimate, ggridges, ggforce, patchwork
-- **Interactive**: shiny, crosstalk, htmlwidgets
-
-### Special Packages
-- **httpgd**: Modern R graphics device for web-based plotting
-- **colorout**: Colorized R output in terminal
-- **mcmcplots**: MCMC diagnostic plots
-=======
-## Building and Performance
-
-### Building the Container
-
-```bash
-# Build with pak-based system (recommended)
-./build-pak-container.sh
-
-# Build with cache optimization
-./build-pak-container.sh --cache-from-to ghcr.io/jbearak/base-container
-
-# Build without cache (for testing)
-./build-pak-container.sh --no-cache
-```
-
-### Performance Monitoring
-
-```bash
-# Run performance benchmarks
-./test_build_performance.sh
-
-# Generate build metrics
-./generate_build_metrics_summary.sh
-
-# Check cache usage
-docker system df
-```
-
-### Cache Management
-
-```bash
-# Check cache effectiveness
-./cache-helper.sh inspect pak
-
-# Clean local cache
-./cache-helper.sh clean
-
-# Warm cache for faster builds
-./cache-helper.sh warm-all
-```
-
-## Documentation
-
-### Core Documentation
-
-- **[README-pak.md](README-pak.md)**: Detailed pak implementation guide
-- **[CACHING.md](CACHING.md)**: Cache management and optimization
-- **[BUILD_METRICS_README.md](BUILD_METRICS_README.md)**: Build performance tracking
-- **[PHASE4_TESTING_README.md](PHASE4_TESTING_README.md)**: Testing framework
-- **[PHASE5_INTEGRATION_README.md](PHASE5_INTEGRATION_README.md)**: Integration guide
-
-### Troubleshooting and Optimization
-
-- **[TROUBLESHOOTING.md](TROUBLESHOOTING.md)**: Common issues and solutions
-- **[CACHE_OPTIMIZATION.md](CACHE_OPTIMIZATION.md)**: Advanced cache strategies
-- **[PERFORMANCE_GUIDE.md](PERFORMANCE_GUIDE.md)**: Performance tuning guide
->>>>>>> 95087145
 
 ## Using the Container with an Agentic Coding Tool
 
@@ -312,8 +196,7 @@
 
 **Note:** Option 1 is recommended as it pre-installs Q CLI during image build, making container startup much faster. Option 2 reinstalls Q CLI every time the container starts.
 
-<<<<<<< HEAD
-=======
+
 ### User model
 
 As an aesthetic preference, the container contains a non-root user named "me". To retain this design choice while ensuring compatibility with VS Code, the following adjustments are made:
@@ -322,7 +205,7 @@
 - Both users have the same home directory: /home/me (the previous /home/vscode is renamed).
 - This design ensures compatibility with VS Code while making file listings show owner and group as 'me'.
 
->>>>>>> 95087145
+
 ## Research containers with tmux
 
 For multi-day analyses, keep containers running with tmux sessions to survive disconnections (but not reboots).
@@ -377,8 +260,6 @@
 
 **Limitations:** Reboots terminate all processes. Container auto-restarts but jobs must be resumed manually. Use checkpointing for critical work.
 
-<<<<<<< HEAD
----
 
 ## Technical Implementation Details
 
@@ -414,26 +295,7 @@
 - Compatible with VS Code Dev Containers (shares UID/GID with 'vscode' user)
 - Home directory: `/home/me`
 - Proper file permissions for mounted volumes
-=======
-## Migration from Traditional System
-
-### Key Improvements
-
-| Aspect | Traditional | pak-based |
-|--------|-------------|-----------||
-| **Build Time** | 35-45 min | 15-25 min (with cache) |
-| **Package Management** | Multiple systems | Unified pak interface |
-| **Error Handling** | Manual intervention | Automatic retry |
-| **GitHub Packages** | Manual API calls | Native integration |
-| **Caching** | Limited | Comprehensive BuildKit + pak |
-| **Multi-arch** | Complex setup | Native support |
-
-### Compatibility
-
-- **Library Paths**: Maintained compatibility with existing R code
-- **Package Versions**: Consistent with CRAN latest versions  
-- **Container Interface**: Identical user experience
-- **Development Workflow**: No changes required
+
 
 ## Troubleshooting
 
@@ -453,13 +315,6 @@
 docker run --rm base-container:pak R -e 'pak::cache_summary()' 2>/dev/null || echo "Container not built yet"
 ```
 
-### Common Issues
-
-- **Build failures**: Check [TROUBLESHOOTING.md](TROUBLESHOOTING.md)
-- **Performance issues**: See [PERFORMANCE_GUIDE.md](PERFORMANCE_GUIDE.md)
-- **Cache problems**: Review [CACHE_OPTIMIZATION.md](CACHE_OPTIMIZATION.md)
->>>>>>> 95087145
-
 ## License
 
 Licensed under the [MIT License](LICENSE.txt).